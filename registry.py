--- conflicted
+++ resolved
@@ -41,11 +41,8 @@
     agent_registry_col = mongo_db["agent_registry"]
     client_registry_col = mongo_db["client_registry"]
     users_col = mongo_db["users"]
-<<<<<<< HEAD
-    delete_agents_col = mongo_db["delete_agents"]  # For deleted agents audit trail
-=======
-    mcp_registry_col = mongo_db["mcp_registry"]  # For MCP server registry
->>>>>>> c18af59b
+    mcp_registry_col = mongo_db["mcp_registry"]
+    delete_agents_col = mongo_db["delete_agents"]
 
     messages_col = mongo_db["messages"]  # For agent logs
     
@@ -501,7 +498,39 @@
 
     return jsonify({'status': 'success', 'user': user_doc, 'agent_url': agent_url, 'api_url': api_url})
 
-<<<<<<< HEAD
+@app.route('/get_mcp_registry', methods=['GET'])
+def get_mcp_server_details():
+    """
+    Get MCP server details by registry_provider and qualified_name via query parameters
+    """
+    registry_provider = request.args.get('registry_provider')
+    qualified_name = request.args.get('qualified_name')
+    
+    if not registry_provider or not qualified_name:
+        return jsonify({
+            "error": "Missing required query parameters: registry_provider and qualified_name"
+        }), 400
+    
+    try:
+        # Query the mcp_registry collection for the specified registry_provider and qualified_name
+        mcp_doc = mcp_registry_col.find_one({
+            "registry_provider": registry_provider,
+            "qualified_name": qualified_name
+        })
+        
+        if not mcp_doc:
+            return jsonify({
+                "error": f"MCP server not found for registry_provider: {registry_provider}, qualified_name: {qualified_name}"
+            }), 404
+        
+        # Remove MongoDB's _id field from the response
+        if '_id' in mcp_doc:
+            del mcp_doc['_id']
+        
+        return jsonify(mcp_doc)
+        
+    except Exception as e:
+        return jsonify({"error": f"Error retrieving MCP server details: {str(e)}"}), 500
 def reassign_user_to_new_agent(username):
     """Reassign an existing user to a new available managed agent"""
     try:
@@ -708,41 +737,6 @@
     scheduler = BackgroundScheduler()
     scheduler.add_job(func=check_agent_health, trigger="interval", minutes=5)
     scheduler.start()
-=======
-@app.route('/get_mcp_registry', methods=['GET'])
-def get_mcp_server_details():
-    """
-    Get MCP server details by registry_provider and qualified_name via query parameters
-    """
-    registry_provider = request.args.get('registry_provider')
-    qualified_name = request.args.get('qualified_name')
-    
-    if not registry_provider or not qualified_name:
-        return jsonify({
-            "error": "Missing required query parameters: registry_provider and qualified_name"
-        }), 400
-    
-    try:
-        # Query the mcp_registry collection for the specified registry_provider and qualified_name
-        mcp_doc = mcp_registry_col.find_one({
-            "registry_provider": registry_provider,
-            "qualified_name": qualified_name
-        })
-        
-        if not mcp_doc:
-            return jsonify({
-                "error": f"MCP server not found for registry_provider: {registry_provider}, qualified_name: {qualified_name}"
-            }), 404
-        
-        # Remove MongoDB's _id field from the response
-        if '_id' in mcp_doc:
-            del mcp_doc['_id']
-        
-        return jsonify(mcp_doc)
-        
-    except Exception as e:
-        return jsonify({"error": f"Error retrieving MCP server details: {str(e)}"}), 500
->>>>>>> c18af59b
 
 
 if __name__ == '__main__':
